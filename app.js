--- conflicted
+++ resolved
@@ -4,7 +4,6 @@
 import NodeCache from "node-cache";
 import axios from "axios";
 import dotenv from "dotenv";
-<<<<<<< HEAD
 import { Worker } from "worker_threads";
 import { promisify } from "util";
 import compression from "compression";
@@ -12,16 +11,12 @@
 import os from "os";
 import helmet from "helmet";
 import rateLimit from "express-rate-limit";
-=======
-import cluster from "cluster";
-import os from "os";
->>>>>>> a351b998
+
 
 dotenv.config();
 
 const PORT = 4000;
 const app = express();
-<<<<<<< HEAD
 
 // Enhanced caching with multiple layers
 const cache = new NodeCache({ 
@@ -43,8 +38,7 @@
 let browserPool = [];
 let availablePages = [];
 let busyPages = new Set();
-=======
->>>>>>> a351b998
+
 
 // Enhanced cache with longer TTL and more aggressive caching
 const cache = new NodeCache({
@@ -62,7 +56,6 @@
 
 let EURO_AZN = 1.8;
 let USD_AZN = 1.7;
-<<<<<<< HEAD
 let browserLaunchAttempts = 0;
 const MAX_BROWSER_LAUNCH_ATTEMPTS = 3;
 const BROWSER_RETRY_DELAY = 5000; // 5 seconds
@@ -83,23 +76,7 @@
 };
 
 // Enhanced logging utility with performance tracking
-=======
-let browserPool = [];
-const MAX_BROWSER_INSTANCES = Math.min(os.cpus().length, 3); // Limit based on CPU cores
-const MAX_PAGES_PER_BROWSER = 10;
-let currentBrowserIndex = 0;
-
-// Connection pool for HTTP requests
-const axiosInstance = axios.create({
-  timeout: 5000,
-  maxRedirects: 3,
-  headers: {
-    "User-Agent": "Mozilla/5.0 (X11; Linux x86_64) AppleWebKit/537.36",
-  },
-});
-
-// Enhanced logging with performance tracking
->>>>>>> a351b998
+
 class Logger {
   static info(message, data = null) {
     if (process.env.NODE_ENV !== "production") {
@@ -121,14 +98,12 @@
   static warn(message, data = null) {
     console.warn(`[WARN] ${new Date().toISOString()} - ${message}`, data || "");
   }
-<<<<<<< HEAD
 
   static perf(message, duration = null) {
     console.log(`[PERF] ${new Date().toISOString()} - ${message}${duration ? ` (${duration}ms)` : ""}`);
   }
 }
-=======
->>>>>>> a351b998
+
 
   static perf(operation, duration) {
     if (process.env.NODE_ENV !== "production") {
@@ -150,7 +125,6 @@
   next();
 });
 
-<<<<<<< HEAD
 // Security middleware
 app.use(helmet({
   contentSecurityPolicy: false, // Disable CSP for API
@@ -511,108 +485,6 @@
     } else {
       throw new Error("Browser pool exhausted");
     }
-=======
-app.use(
-  cors({
-    origin: [process.env.SOCKET_API, process.env.CLIENT_ORIGIN],
-    credentials: true,
-  })
-);
-
-// Optimized browser launch with better resource management
-async function launchOptimizedBrowser() {
-  const launchOptions = {
-    headless: "new",
-    args: [
-      "--no-sandbox",
-      "--disable-setuid-sandbox",
-      "--disable-dev-shm-usage",
-      "--disable-gpu",
-      "--disable-web-security",
-      "--disable-features=VizDisplayCompositor",
-      "--no-first-run",
-      "--no-default-browser-check",
-      "--disable-default-apps",
-      "--disable-extensions",
-      "--disable-background-timer-throttling",
-      "--disable-backgrounding-occluded-windows",
-      "--disable-renderer-backgrounding",
-      "--disable-ipc-flooding-protection",
-      "--disable-hang-monitor",
-      "--disable-popup-blocking",
-      "--disable-prompt-on-repost",
-      "--no-zygote",
-      "--single-process", // Use single process for better resource control
-      "--memory-pressure-off",
-      "--max_old_space_size=4096",
-    ],
-    timeout: 15000,
-    protocolTimeout: 15000,
-    ignoreHTTPSErrors: true,
-    executablePath: process.env.PUPPETEER_EXECUTABLE_PATH,
-  };
-
-  const browser = await puppeteer.launch(launchOptions);
-
-  // Pre-warm browser with a page
-  const warmupPage = await browser.newPage();
-  await warmupPage.goto("data:text/html,<html></html>", {
-    waitUntil: "domcontentloaded",
-  });
-  await warmupPage.close();
-
-  return browser;
-}
-
-// Browser pool management
-async function initializeBrowserPool() {
-  const startTime = Date.now();
-  Logger.info(
-    `Initializing browser pool with ${MAX_BROWSER_INSTANCES} instances`
-  );
-
-  try {
-    const browsers = await Promise.all(
-      Array(MAX_BROWSER_INSTANCES)
-        .fill()
-        .map(() => launchOptimizedBrowser())
-    );
-
-    browserPool = browsers.map((browser) => ({
-      browser,
-      activePagesCount: 0,
-      lastUsed: Date.now(),
-    }));
-
-    Logger.perf("Browser pool initialization", Date.now() - startTime);
-    return browserPool;
-  } catch (error) {
-    Logger.error("Failed to initialize browser pool:", error.message);
-    throw error;
-  }
-}
-
-// Round-robin browser selection with load balancing
-function getAvailableBrowser() {
-  // Find browser with least active pages
-  let selectedBrowser = browserPool[0];
-  let minPages = selectedBrowser.activePagesCount;
-
-  for (const browserInstance of browserPool) {
-    if (
-      browserInstance.activePagesCount < minPages &&
-      browserInstance.activePagesCount < MAX_PAGES_PER_BROWSER
-    ) {
-      selectedBrowser = browserInstance;
-      minPages = browserInstance.activePagesCount;
-    }
-  }
-
-  if (selectedBrowser.activePagesCount >= MAX_PAGES_PER_BROWSER) {
-    // All browsers are at capacity, use round-robin
-    selectedBrowser = browserPool[currentBrowserIndex];
-    currentBrowserIndex = (currentBrowserIndex + 1) % browserPool.length;
->>>>>>> a351b998
   }
   
   const pageInfo = availablePages.pop();
@@ -636,7 +508,6 @@
   performanceMetrics.browserPoolStats.busyPages = busyPages.size;
 }
 
-<<<<<<< HEAD
 // Enhanced browser launch with retry logic and multiple fallback paths
 async function launchBrowser() {
   // Use browser pool instead
@@ -654,100 +525,10 @@
     return pageInfo.page;
   } catch (error) {
     Logger.error("Failed to get page from pool:", error.message);
-=======
-  selectedBrowser.lastUsed = Date.now();
-  return selectedBrowser;
-}
-
-// Optimized page creation with reuse
-const pagePool = [];
-const MAX_PAGE_POOL_SIZE = 20;
-
-async function getOptimizedPage() {
-  const startTime = Date.now();
-
-  // Try to reuse page from pool
-  if (pagePool.length > 0) {
-    const page = pagePool.pop();
-    try {
-      // Reset page state
-      await page.goto("about:blank");
-      await page.setViewport({ width: 1366, height: 768 });
-      Logger.perf("Page reuse", Date.now() - startTime);
-      return { page, fromPool: true };
-    } catch (error) {
-      Logger.warn("Failed to reuse page, creating new one");
-      try {
-        await page.close();
-      } catch (e) {
-        /* ignore */
-      }
-    }
-  }
-
-  // Create new page
-  const browserInstance = getAvailableBrowser();
-  browserInstance.activePagesCount++;
-
-  try {
-    const page = await browserInstance.browser.newPage();
-
-    // Optimize page settings
-    await page.setViewport({ width: 1366, height: 768 });
-    await page.setDefaultTimeout(10000);
-    await page.setDefaultNavigationTimeout(15000);
-
-    // Aggressive request filtering for better performance
-    await page.setRequestInterception(true);
-    page.on("request", (req) => {
-      const resourceType = req.resourceType();
-      const url = req.url();
-
-      // Block unnecessary resources more aggressively
-      if (
-        [
-          "image",
-          "stylesheet",
-          "font",
-          "media",
-          "websocket",
-          "texttrack",
-          "eventsource",
-          "manifest",
-        ].includes(resourceType) ||
-        url.includes("analytics") ||
-        url.includes("tracking") ||
-        url.includes("ads") ||
-        url.includes("facebook") ||
-        url.includes("google-analytics")
-      ) {
-        req.abort();
-      } else {
-        req.continue();
-      }
-    });
-
-    // Disable unnecessary features
-    await page.evaluateOnNewDocument(() => {
-      // Disable images
-      Object.defineProperty(navigator, "webdriver", { get: () => undefined });
-
-      // Mock console to reduce overhead
-      if (window.location.hostname !== "localhost") {
-        console.log = console.warn = console.info = console.debug = () => {};
-      }
-    });
-
-    Logger.perf("New page creation", Date.now() - startTime);
-    return { page, browserInstance, fromPool: false };
-  } catch (error) {
-    browserInstance.activePagesCount--;
->>>>>>> a351b998
     throw error;
   }
 }
 
-<<<<<<< HEAD
 // Enhanced random cars fetching with comprehensive error handling and caching
 async function getRandomCars(numberOfCars) {
   const cacheKey = `randomCars_${numberOfCars}`;
@@ -766,67 +547,10 @@
     pageInfo = await getPageFromPool();
     const page = pageInfo.page;
     const randomPage = Math.floor(Math.random() * 20) + 1;
-=======
-// Optimized page cleanup
-async function releasePage(page, browserInstance, reuse = true) {
-  try {
-    if (browserInstance) {
-      browserInstance.activePagesCount--;
-    }
-
-    if (reuse && pagePool.length < MAX_PAGE_POOL_SIZE) {
-      // Clear page state but keep it for reuse
-      await page.evaluate(() => {
-        // Clear all timers and intervals
-        const maxId = setTimeout(() => {}, 0);
-        for (let i = 0; i < maxId; i++) {
-          clearTimeout(i);
-          clearInterval(i);
-        }
-
-        // Clear DOM
-        if (document.body) {
-          document.body.innerHTML = "";
-        }
-      });
-
-      pagePool.push(page);
-    } else {
-      await page.close();
-    }
-  } catch (error) {
-    Logger.warn("Error releasing page:", error.message);
-    try {
-      await page.close();
-    } catch (e) {
-      /* ignore */
-    }
-  }
-}
-
-// Ultra-fast car URL extraction with minimal DOM interaction
-async function getRandomCarsOptimized(numberOfCars) {
-  const startTime = Date.now();
-  const cacheKey = `carUrls_${numberOfCars}`;
-
-  // Check cache first
-  const cachedUrls = cache.get(cacheKey);
-  if (cachedUrls) {
-    Logger.perf("Car URLs cache hit", Date.now() - startTime);
-    return cachedUrls;
-  }
-
-  const pageResult = await getOptimizedPage();
-  const { page, browserInstance } = pageResult;
-
-  try {
-    const randomPage = Math.floor(Math.random() * 10) + 1; // Reduce range for faster response
->>>>>>> a351b998
     const url = `https://turbo.az/autos?pages=${randomPage}`;
 
     Logger.info(`Fetching car URLs from page ${randomPage}`);
 
-<<<<<<< HEAD
     const startTime = Date.now();
     await page.goto(url, {
       waitUntil: "domcontentloaded",
@@ -836,15 +560,7 @@
     // Wait for content to load with reduced timeout
     await page.waitForSelector(".products-i", { timeout: 8000 });
 
-=======
-    // Navigate with minimal waiting
-    await page.goto(url, {
-      waitUntil: "domcontentloaded",
-      timeout: 15000,
-    });
-
-    // Extract URLs with minimal DOM queries
->>>>>>> a351b998
+
     const carUrls = await page.evaluate((numberOfCars) => {
       const links = document.querySelectorAll(".products-i__link");
       const urls = Array.from(links, (link) => link.href).filter(Boolean);
@@ -862,21 +578,14 @@
       return result;
     }, numberOfCars);
 
-<<<<<<< HEAD
     Logger.perf(`Found ${carUrls.length} car URLs`, Date.now() - startTime);
     
     // Cache the result
     cache.set(cacheKey, carUrls, 180); // Cache for 3 minutes
     
-=======
-    // Cache for 5 minutes
-    cache.set(cacheKey, carUrls, 300);
-
-    Logger.perf("Car URLs extraction", Date.now() - startTime);
->>>>>>> a351b998
+
     return carUrls;
   } finally {
-<<<<<<< HEAD
     if (pageInfo) {
       returnPageToPool(pageInfo);
     }
@@ -913,34 +622,6 @@
     // Wait for essential content with reduced timeout
     await page.waitForSelector(".product-title", { timeout: 8000 });
 
-=======
-    await releasePage(page, browserInstance);
-  }
-}
-
-// Highly optimized car info extraction
-async function getCarInfoOptimized(carUrl) {
-  const startTime = Date.now();
-  const cacheKey = `car_${carUrl}`;
-
-  // Check cache first
-  const cachedInfo = cache.get(cacheKey);
-  if (cachedInfo) {
-    Logger.perf("Car info cache hit", Date.now() - startTime);
-    return cachedInfo;
-  }
-
-  const pageResult = await getOptimizedPage();
-  const { page, browserInstance } = pageResult;
-
-  try {
-    await page.goto(carUrl, {
-      waitUntil: "domcontentloaded",
-      timeout: 15000,
-    });
-
-    // Extract all data in a single evaluate call to minimize context switches
->>>>>>> a351b998
     const carInfo = await page.evaluate(
       (USD_AZN, EURO_AZN) => {
         const getManatPrice = (priceText) => {
@@ -969,7 +650,6 @@
           }
         };
 
-<<<<<<< HEAD
         try {
           return {
             title:
@@ -1017,45 +697,11 @@
             url: window.location.href,
           };
         }
-=======
-        const getText = (selector) => {
-          const element = document.querySelector(selector);
-          return element ? element.textContent.trim() : "Unknown";
-        };
-
-        const getPropertyValue = (propertyName) => {
-          const element = document.querySelector(`[for='${propertyName}']`);
-          return element && element.nextSibling
-            ? element.nextSibling.textContent.trim()
-            : "Unknown";
-        };
-
-        // Extract images more efficiently
-        const imageElements = document.querySelectorAll(
-          ".slick-slide:not(.slick-cloned) img"
-        );
-        const images = Array.from(imageElements)
-          .map((img) => img.src)
-          .filter((src) => src && !src.startsWith("data:"))
-          .slice(0, 5); // Limit to 5 images for performance
-
-        return {
-          title: getText(".product-title").split(", ")[0] || "Unknown",
-          year: getText("[for='ad_reg_year']+span a"),
-          mileage: getPropertyValue("ad_mileage"),
-          engine: getPropertyValue("ad_engine_volume"),
-          transmission: getPropertyValue("ad_transmission"),
-          images,
-          price: getManatPrice(getText(".product-price__i")),
-          url: location.href,
-        };
->>>>>>> a351b998
       },
       USD_AZN,
       EURO_AZN
     );
 
-<<<<<<< HEAD
     Logger.perf(`Successfully fetched car info: ${carInfo.title}`, Date.now() - startTime);
     
     // Cache successful results
@@ -1076,15 +722,6 @@
       return getCarInfo(carUrl, retryCount + 1);
     }
 
-=======
-    // Cache for 10 minutes
-    cache.set(cacheKey, carInfo, 600);
-
-    Logger.perf("Car info extraction", Date.now() - startTime);
-    return carInfo;
-  } catch (error) {
-    Logger.error(`Car info extraction failed for ${carUrl}:`, error.message);
->>>>>>> a351b998
     return {
       error: "Failed to fetch car details",
       url: carUrl,
@@ -1097,13 +734,10 @@
       price: "Unknown",
     };
   } finally {
-<<<<<<< HEAD
     if (pageInfo) {
       returnPageToPool(pageInfo);
     }
-=======
-    await releasePage(page, browserInstance);
->>>>>>> a351b998
+
   }
 }
 
@@ -1178,7 +812,6 @@
     }
 
     // Process cars with optimized concurrency
-<<<<<<< HEAD
     const BATCH_SIZE = Math.min(availablePages.length, 8); // Dynamic batch size based on available pages
     const carInfos = [];
     const processingStartTime = Date.now();
@@ -1231,21 +864,6 @@
       // Reduced delay between batches for faster processing
       if (i + BATCH_SIZE < cars.length) {
         await new Promise((resolve) => setTimeout(resolve, 300));
-=======
-    const infoFetchStart = Date.now();
-    const OPTIMAL_CONCURRENCY = Math.min(8, carUrls.length); // Increased concurrency
-    const carInfoPromises = [];
-
-    // Process in batches with higher concurrency
-    for (let i = 0; i < carUrls.length; i += OPTIMAL_CONCURRENCY) {
-      const batch = carUrls.slice(i, i + OPTIMAL_CONCURRENCY);
-      const batchPromises = batch.map((url) => getCarInfoOptimized(url));
-      carInfoPromises.push(...batchPromises);
-
-      // Small delay between batches to prevent overwhelming
-      if (i + OPTIMAL_CONCURRENCY < carUrls.length) {
-        await new Promise((resolve) => setTimeout(resolve, 100));
->>>>>>> a351b998
       }
     }
     
@@ -1282,7 +900,6 @@
       cache.set(fullCacheKey, response, 180); // 3 minutes cache
     }
 
-<<<<<<< HEAD
 // Enhanced metrics endpoint
 app.get("/metrics", async (req, res) => {
   try {
@@ -1358,16 +975,6 @@
         isHealthy: memoryUsage.heapUsed < 1024 * 1024 * 1024
       }
     });
-=======
-    Logger.perf("Total request", Date.now() - requestStart);
-    Logger.info(
-      `Successfully processed ${successfulCars.length}/${
-        carUrls.length
-      } cars in ${Date.now() - requestStart}ms`
-    );
-
-    res.json(response);
->>>>>>> a351b998
   } catch (error) {
     Logger.error("Critical error in /get-random-cars:", error.message);
 
@@ -1379,7 +986,6 @@
   }
 });
 
-<<<<<<< HEAD
 // Graceful shutdown handling
 process.on("SIGTERM", async () => {
   Logger.info("SIGTERM received, shutting down gracefully...");
@@ -1395,26 +1001,7 @@
     Logger.error("Error during shutdown:", error.message);
   }
   process.exit(0);
-=======
-// Lightweight health check
-app.get("/health", (req, res) => {
-  const healthData = {
-    status: "ok",
-    timestamp: new Date().toISOString(),
-    browserPool: browserPool.length,
-    activeBrowsers: browserPool.filter((b) => !b.browser.disconnected).length,
-    cache: {
-      keys: cache.keys().length,
-      hits: cache.getStats().hits,
-      misses: cache.getStats().misses,
-    },
-    exchangeRates: { USD_AZN, EURO_AZN },
-    memory: process.memoryUsage(),
-    uptime: process.uptime(),
-  };
-
-  res.json(healthData);
->>>>>>> a351b998
+
 });
 
 // Cleanup endpoint for manual cache clearing
@@ -1429,33 +1016,12 @@
   Logger.info(`${signal} received, shutting down gracefully...`);
 
   try {
-<<<<<<< HEAD
     for (const browserInfo of browserPool) {
       if (browserInfo.browser) {
         await browserInfo.browser.close();
         Logger.info(`Browser ${browserInfo.id} closed successfully`);
       }
     }
-=======
-    // Close all pages in pool
-    await Promise.all(
-      pagePool.map((page) =>
-        page
-          .close()
-          .catch((e) => Logger.warn("Error closing pooled page:", e.message))
-      )
-    );
-
-    // Close all browsers
-    await Promise.all(
-      browserPool.map(({ browser }) =>
-        browser
-          .close()
-          .catch((e) => Logger.warn("Error closing browser:", e.message))
-      )
-    );
-
->>>>>>> a351b998
     Logger.info("All browsers closed successfully");
   } catch (error) {
     Logger.error("Error during shutdown:", error.message);
@@ -1477,7 +1043,6 @@
   gracefulShutdown("UNCAUGHT_EXCEPTION");
 });
 
-<<<<<<< HEAD
 // Cache management endpoint
 app.post("/cache/clear", (req, res) => {
   try {
@@ -1526,54 +1091,18 @@
 });
 
 // Server startup with enhanced error handling
-=======
-// Background tasks
-setInterval(() => {
-  updateExchangeRates().catch((err) =>
-    Logger.warn("Background exchange rate update failed:", err.message)
-  );
-}, 3600000); // Update every hour
-
-// Browser health check and restart if needed
-setInterval(() => {
-  browserPool.forEach(async ({ browser }, index) => {
-    try {
-      if (browser.disconnected) {
-        Logger.warn(`Browser ${index} disconnected, restarting...`);
-        const newBrowser = await launchOptimizedBrowser();
-        browserPool[index] = {
-          browser: newBrowser,
-          activePagesCount: 0,
-          lastUsed: Date.now(),
-        };
-      }
-    } catch (error) {
-      Logger.error(`Failed to restart browser ${index}:`, error.message);
-    }
-  });
-}, 300000); // Check every 5 minutes
-
-// Server startup
->>>>>>> a351b998
 app.listen(PORT, async () => {
   try {
     Logger.info(`🚀 Starting optimized server on port ${PORT}...`);
 
     // Initialize browser pool
     await initializeBrowserPool();
-<<<<<<< HEAD
     Logger.info("Browser pool initialized successfully");
-=======
-    Logger.info(
-      `✅ Browser pool initialized with ${browserPool.length} instances`
-    );
->>>>>>> a351b998
 
     // Initialize exchange rates
     await updateExchangeRates();
     Logger.info("✅ Exchange rates initialized");
 
-<<<<<<< HEAD
     // Initial cache warming
     setImmediate(() => {
       warmCache().catch(error => 
@@ -1585,11 +1114,6 @@
     Logger.info("Health check available at: /health");
     Logger.info("Metrics available at: /metrics");
     Logger.info("Cache management available at: /cache/clear and /cache/warm");
-=======
-    Logger.info(`🎯 Server ready at http://localhost:${PORT}`);
-    Logger.info(`📊 Health check: http://localhost:${PORT}/health`);
-    Logger.info(`🏎️  Ready to serve optimized car data!`);
->>>>>>> a351b998
   } catch (error) {
     Logger.error("❌ Server startup failed:", error.message);
     process.exit(1);
